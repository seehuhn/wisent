--- conflicted
+++ resolved
@@ -119,11 +119,7 @@
         while state != self._halting_state:
             if read_next:
                 try:
-<<<<<<< HEAD
-                    lookahead = next(input)
-=======
-                    lookahead = tokens.next()
->>>>>>> 03e3379e
+                    lookahead = next(tokens)
                 except StopIteration:
                     return (False,count,state,None)
                 read_next = False
@@ -248,11 +244,7 @@
             m = len(queue)
             for i in range(0, self.n):
                 try:
-<<<<<<< HEAD
-                    queue.append(next(input))
-=======
-                    queue.append(tokens.next())
->>>>>>> 03e3379e
+                    queue.append(next(tokens))
                 except StopIteration:
                     break
 
