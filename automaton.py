# automaton.py - the Automaton class
#
# Copyright (C) 2008, 2012  Jochen Voss <voss@seehuhn.de>
#
# This program is free software; you can redistribute it and/or modify
# it under the terms of the GNU General Public License as published by
# the Free Software Foundation; either version 2 of the License, or
# (at your option) any later version.
#
# This program is distributed in the hope that it will be useful,
# but WITHOUT ANY WARRANTY; without even the implied warranty of
# MERCHANTABILITY or FITNESS FOR A PARTICULAR PURPOSE.  See the
# GNU General Public License for more details.
#
# You should have received a copy of the GNU General Public License
# along with this program; if not, write to the Free Software
# Foundation, Inc., 59 Temple Place, Suite 330, Boston, MA  02111-1307  USA

from inspect import getsource, getcomments

from grammar import read_grammar, Conflicts, Unique
import template
from text import split_it, write_block
from version import VERSION


class Automaton(object):

    """LR(1) parsing automatons."""

    def __init__(self, g, params={}):
        """Construct a parser automaton from the grammar `g`.

        If `params["overrides"]` exists, it can be used to override
        LR(1) conflicts in the grammar.  The value should be a
        dictionary with production rule indices as keys and lists of
        overrides as values.
        """
        self.g = g
        self.overrides = params.get("overrides", {})

        self.replace_nonterminals = params.get("replace_nonterminals", False)
        nonterminals = sorted(self.g.nonterminals-set([self.g.start]))
        if self.replace_nonterminals:
            self.nt_tab = dict((X,k) for k,X in enumerate(nonterminals))
        else:
            self.nt_tab = dict((X,X) for X in nonterminals)
        self.nt_tab[self.g.start] = self.g.start

        self.tables_generated = False
        self.checked = False

    @staticmethod
    def _is_compatible(S, T):
        """Check whether S and T can be merged.

        This implements definition 1 (p. 254) from Pager, 1977."""
        core = list(S.keys())
        if set(T.keys()) != set(core):
            return False
        if len(core) == 1:
            return True
        for i in range(0, len(core)-1):
            I = core[i]
            for j in range(i+1, len(core)):
                J = core[j]
                if ((S[I]&T[J] or S[J]&T[I])
                    and not S[I]&S[J]
                    and not T[I]&T[J]):
                    return False
        return True

    def _closure(self, U):
        rules = self.g.rules
        first_tokens = self.g.first_tokens
        rule_from_head = self.g.rule_from_head

        todo = U.copy()
        res = {}
        for prod in todo:
            res[prod] = todo[prod].copy()
        while todo:
            prod,ctx = todo.popitem()
            key,l,n = prod
            if n == l:
                continue
            rule = rules[key]
            tail = list(rule[n+1:])
            new_rules = [ ((k,l,1),res.setdefault((k,l,1), set()))
                          for k,l in rule_from_head[rule[n]] ]
            for X in ctx:
                lookahead = first_tokens(tail+[X])
                for prod,res_ctx in new_rules:
                    new = lookahead - res_ctx
                    if new:
                        todo_ctx = todo.setdefault(prod, set())
                        todo_ctx |= new
                        res_ctx |= new
        return res

    def _generate_tables(self):
        """This implements the algorithm of Pager, 1977."""
        if self.tables_generated:
            return

        class StateIndex(object):

            def __init__(self):
                self.label = -1

            def set_label(self, label):
                self.label = label

            def __int__(self):
                return self.label

            def __repr__(self):
                return str(self.label)

        rules = self.g.rules

        state_tab = {}
        self.initial_state = StateIndex()
        key, l = self.g.rule_from_head[self.g.start][0]
        state_tab[self.initial_state] = { (key,l,1): set([self.g.EOF]) }

        maybe_compatible = {}
        for X in self.g.symbols:
            maybe_compatible[X] = set()

        todo = set([self.initial_state])
        done = set()

        reduce_tab = {}
        shift_tab = {}

        while todo:
            state_no = todo.pop()
            done.add(state_no)

            rtab = reduce_tab.setdefault(state_no,{})
            stab = shift_tab.setdefault(state_no,{})

            state = self._closure(state_tab[state_no])
            shift = {}
            for prod,ctx in state.items():
                key,l,n = prod
                r = rules[key]
                if n == l:
                    # reduce using rule 'key'
                    rtab[key] = ctx
                else:
                    # shift symbol r[n]
                    X = r[n]
                    p = (key,l,n+1)

                    X_neighbour = shift.setdefault(X, {})
                    neighbour_ctx = X_neighbour.setdefault(p, set())
                    neighbour_ctx.update(ctx)

            for X,S in shift.items():
                for Tn in maybe_compatible[X]:
                    T = state_tab[Tn]
                    if not self._is_compatible(S, T):
                        continue
                    # merge S into T
                    stab[X] = Tn
                    changed = False
                    for prod in S:
                        add = S[prod] - T[prod]
                        if add:
                            T[prod] |= add
                            changed = True
                    if changed and Tn in done:
                        # regenerate the neighbours of T as needed
                        done.remove(Tn)
                        del shift_tab[Tn]
                        del reduce_tab[Tn]
                        todo.add(Tn)
                    break
                else:
                    # create a new state for S
                    next_state = StateIndex()
                    stab[X] = next_state
                    state_tab[next_state] = S
                    maybe_compatible[X].add(next_state)
                    todo.add(next_state)
                    if X == self.g.EOF:
                        self.halting_state = next_state

        # throw away unused states (might happen when regeneration of
        # states was needed).
        todo = set([self.initial_state])
        used_states = set()
        while todo:
            n = todo.pop()
            used_states.add(n)
            todo.update(set(shift_tab[n].values())-used_states)
        for s in set(state_tab.keys())-used_states:
            del state_tab[s]
            del reduce_tab[s]
            del shift_tab[s]

        keyfn = lambda x: (x == self.halting_state,min(state_tab[x]))
        states = sorted(used_states, key=keyfn)
        for k, s in enumerate(states):
            s.set_label(k)
        assert repr(self.initial_state) == "0"

        self.states = states
        self.state_tab = state_tab
        self.reduce_tab = reduce_tab
        self.shift_tab = shift_tab

        self.closure_tab = {}
        for state in states:
            self.closure_tab[state] = self._closure(self.state_tab[state])

        self.tables_generated = True

    def _get_actions(self, state, X):
        """Get the neighbours of a node in the automaton's state graph.

        The return value is a set of tuples, where the first element
        is 'R' for reduce actions and 'S' for shift actions.  In case of a
        reduce action, the second element of the tuple gives the
        grammar rule to use for the reduction.  In case of a shift
        action, the second element gives the new state of the
        automaton.
        """
        ritems = self.reduce_tab[state].items()
        actions = [ ('R',key) for key,ctx in ritems if X in ctx ]
        stab = self.shift_tab[state]
        if X in stab:
            actions.append(('S',stab[X]))
        return actions

    def _get_all_actions(self, state):
        """Return a dict of all actions possible in a state.

        The keys of the dict are the input tokens valid in this state,
        the corresponding value is the same as returned by
        `_get_actions`.
        """
        res = {}
        for key,ctx in self.reduce_tab[state].items():
            for X in ctx:
                res.setdefault(X, []).append(('R',key))
<<<<<<< HEAD
        for X,next in self.shift_tab[state].items():
            res.setdefault(X, []).append(('S',next))
=======
        for X,next_state in self.shift_tab[state].iteritems():
            res.setdefault(X, []).append(('S',next_state))
>>>>>>> 03e3379e
        return res

    def _check_overrides(self, state, X, action):
        rules = self.g.rules
        if action[0] == 'S':
            for k,l,n in self.closure_tab[state]:
                if n == l or rules[k][n] != X:
                    continue
                if n not in self.overrides.get(k, []):
                    return False
            return True
        else:
            n = len(rules[action[1]])
            return n in self.overrides.get(action[1], [])

    def check(self):
        """Check whether the grammar is LR(1).

        If conflicts are detected, an Error exception listing all
        detected conflicts is raised.
        """
        if self.checked:
            return
        self._generate_tables()

        conflicts = Conflicts()
        shortcuts = None
        nt_tab = self.nt_tab

        rtab = {}
        gtab = {}
        stab = {}

        path = {}
        path[self.initial_state] = ()
        todo = set([self.initial_state])
        while todo:
            state = todo.pop()

            for X,actions in self._get_all_actions(state).items():
                word = path[state] + (X,)

                # try conflict overrides
                if len(actions) > 1:
                    repl = [ a for a in actions
                             if self._check_overrides(state, X, a) ]
                    if len(repl) == 1:
                        actions = repl

                for action in actions:
                    if action[0] == 'S':
                        next_state = action[1]
                        if next_state not in path:
                            path[next_state] = word
                            todo.add(next_state)

                if len(actions) > 1:
                    # conflict: more than one action possible
                    res = set()
                    for action in actions:
                        if action[0] == 'S':
                            for k,l,n in self.closure_tab[state]:
                                if n<l and self.g.rules[k][n] == X:
                                    res.add(('S',k,n))
                        else:
                            res.add(('R', action[1]))
                    res = tuple(sorted(res))
                    if shortcuts is None:
                        shortcuts = self.g.shortcuts()
                    text = tuple(" ".join(repr(Y) for Y in shortcuts[Z])
                                 for Z in word)
                    conflicts.add(res, text)
                    continue

                # no conflicts
                action = actions[0]
                if action[0] == 'S':
                    if X in self.g.terminals:
                        stab[(int(state),X)] = action[1]
                    else:
                        gtab[(int(state),nt_tab[X])] = action[1]
                elif state != self.halting_state:
                    rule = self.g.rules[action[1]]
                    if X in nt_tab:
                        X = nt_tab[X]
                    rtab[(int(state),X)] = (nt_tab[rule[0]],len(rule)-1)

        if conflicts:
            raise conflicts

        self.rtab = rtab
        self.gtab = gtab
        self.stab = stab

        self.checked = True

    def write_transition_table(self, fd, prefix="# "):
        """Emit a textual description of the automaton's transition table.

        The human-readable table is written to the file-like object
        `fd`, each line of the output is prefixed with the string
        `prefix`.

        The output of this function will be only useful to persons
        with a good understanding of LR(1) parsing.
        """
        self._generate_tables()

        def write(str):
            fd.write((prefix+str).rstrip()+'\n')
        write("transition table:")
        write("")
        tt1 = sorted(self.g.terminals)
        tt2 = sorted(self.g.nonterminals-set([self.g.start]))
        tt = tt1 + tt2
        ttt = [ repr(t) for t in tt ]

        table = []
        table.append(["state"]+ttt)

        for state in self.states:
            if state == self.halting_state:
                continue
            line = [ str(state) ]
            for X in tt:
                entries = []
                for a in self._get_actions(state, X):
                    if a[0] == 'S':     # shift
                        if a[1] == self.halting_state:
                            desc = "HLT"
                        elif X in self.g.terminals:
                            desc = "s%s"%a[1]
                        else:
                            desc = "g%s"%a[1]
                    else:               # reduce
                        desc = "r%d"%a[1]
                    if self._check_overrides(state, X, a):
                        desc += "!"
                    entries.append(desc)
                line.append(",".join(entries))
            table.append(line)

        widths = [ max(len(entry) for entry in col) for col in zip(*table) ]
        def fmt_line(l):
            cols = [ entry.center(w) for entry,w in zip(l[1:],widths[1:]) ]
            return l[0].rjust(widths[0]) + " | " + " ".join(cols)
        write(fmt_line(table[0]))
        write("-"*(sum(widths)+len(widths)+1))
        for line in table[1:]:
            write(fmt_line(line))

    def write_parser_states(self, fd, prefix="# "):
        """Emit a textual description of the automaton's state.

        The human-readable description of states (as "dotted"
        productions with context sets) is written to the file-like
        object `fd`, each line of the output is prefixed with the
        string `prefix`.

        The output of this function will be only useful to persons
        with a good understanding of LR(1) parsing.
        """
        self._generate_tables()

        def write(str):
            fd.write((prefix+str).rstrip()+'\n')
        write("parser states:")
        for state in self.states:
            U = self.closure_tab[state]
            write("")
            msg = ""
            if state == self.initial_state:
                msg += " (initial state)"
            if state == self.halting_state:
                msg += " (halting state)"
            write("state %s%s:"%(state,msg))

            keyfn = lambda x: (x[2]==1, self.g.rules[x[0]])
            for prod in sorted(U, key=keyfn):
                k,l,n = prod
                rule = self.g.rules[k]
                rr = list(map(str, rule))
                rulestr = rr[0]+" -> "+" ".join(rr[1:n])+"."+" ".join(rr[n:l])
                ctx = U[prod]
                ctxstr = "{"+",".join(str(x) for x in sorted(ctx))+"}"
                write("  "+rulestr+" "+ctxstr)

    def write_parser(self, fd, options={}):
        """Emit Python code implementing the parser.

        A complete, stand-alone Python source file implementing the
        parser is written to the file-like object `fd`, each line of
        the output is prefixed with the string `prefix`.
        """
        self.check()

        params = options.copy()

        from time import strftime
        params.setdefault('date', strftime("%Y-%m-%d %H:%M:%S"))
        params['version'] = VERSION

        write_block(fd, 0, """# LR(1) parser, autogenerated on %(date)s
# generator: wisent %(version)s, http://seehuhn.de/pages/wisent
        """%params, first=True)
        if 'fname' in params:
            fd.write("# source: %(fname)s\n"%params)

        write_block(fd, 0, """
# All parts of this file which are not taken verbatim from the input grammar
# are covered by the following notice:
#""")
        fd.write(getcomments(template))

        fd.write('\n')
        fd.write('from itertools import chain\n')

        write_block(fd, 0, getsource(Unique))
        fd.write('\n')

        fd.write('class Parser(object):\n\n')

        fd.write('    """LR(1) parser class.\n')
        if params.get("parser_debugprint", False):
            write_block(fd, 4, """
            Instances of this class print additional debug messages and are
            not suitable for production use.
            """)
        fd.write('\n')
        self.g.write_terminals(fd, "    ")
        fd.write('\n')
        self.g.write_nonterminals(fd, "    ")
        fd.write('\n')
        self.g.write_productions(fd, "    ")
        if self.replace_nonterminals:
            write_block(fd, 4, """
            In the returned parse trees, nonterminal symbols are
            replaced by numbers.  You can use the dictionary
            `Parser.nonterminals` to map back the numeric codes to the
            corresponding symbols.
            """)
        fd.write('    """\n')

        if "parser_comment" in params:
            fd.write('\n')
            self.write_transition_table(fd)
            fd.write('\n')
            self.write_parser_states(fd)

        write_block(fd, 4, getsource(template.Parser.ParseErrors))

        fd.write('\n')
        tt = map(repr, sorted(self.g.terminals-set([self.g.EOF])))
        for l in split_it(tt, padding="    ", start1="terminals = [ ",
                          end2=" ]"):
            fd.write(l+'\n')
        nt_tab = self.nt_tab
        transparent = params.get("transparent_tokens", set())
        transparent &= self.g.nonterminals
        if self.replace_nonterminals:
            symbols = self.g.nonterminals-set([self.g.start])-transparent
            nonterminals = sorted(symbols)
            tt = [ "%d: %s"%(nt_tab[X],repr(X)) for X in nonterminals ]
            for l in split_it(tt, padding="    ",
                              start1="nonterminals = { ", end2=" }"):
                fd.write(l+'\n')
        if transparent:
            tt = [ repr(nt_tab[X]) for X in sorted(transparent) ]
            for l in split_it(tt, padding="    ",
                              start1="_transparent = [ ", end2=" ]"):
                fd.write(l+'\n')

        fd.write("    EOF = Unique('EOF')\n")
        fd.write("    S = Unique('S')\n")

        # halting state
        fd.write('\n')
        fd.write("    _halting_state = %s\n"%self.halting_state)

        # reduce actions
        rtab = self.rtab
        r_items = [ "%s: %s"%(repr(key),repr(rtab[key]))
                    for key in sorted(self.rtab) ]
        fd.write("    _reduce = {\n")
        for l in split_it(r_items, padding="        "):
            fd.write(l+'\n')
        fd.write("    }\n")

        # goto table
        gtab = self.gtab
        g_items = [ "%s: %s"%(repr(key),repr(gtab[key]))
                    for key in sorted(self.gtab) ]
        fd.write("    _goto = {\n")
        for l in split_it(g_items, padding="        "):
            fd.write(l+'\n')
        fd.write("    }\n")

        # shift table
        stab = self.stab
        s_items = [ "%s: %s"%(repr(key),repr(stab[key]))
                    for key in sorted(self.stab) ]
        fd.write("    _shift = {\n")
        for l in split_it(s_items, padding="        "):
            fd.write(l+'\n')
        fd.write("    }\n")

        write_block(fd, 4, getsource(template.Parser.__init__), params)
        write_block(fd, 4, getsource(template.Parser.leaves), params)
        write_block(fd, 4, getsource(template.Parser._parse), params)
        write_block(fd, 4, getsource(template.Parser._try_parse), params)
        write_block(fd, 4, getsource(template.Parser.parse), params)<|MERGE_RESOLUTION|>--- conflicted
+++ resolved
@@ -246,13 +246,8 @@
         for key,ctx in self.reduce_tab[state].items():
             for X in ctx:
                 res.setdefault(X, []).append(('R',key))
-<<<<<<< HEAD
-        for X,next in self.shift_tab[state].items():
-            res.setdefault(X, []).append(('S',next))
-=======
-        for X,next_state in self.shift_tab[state].iteritems():
+        for X,next_state in self.shift_tab[state].items():
             res.setdefault(X, []).append(('S',next_state))
->>>>>>> 03e3379e
         return res
 
     def _check_overrides(self, state, X, action):
